--- conflicted
+++ resolved
@@ -4,14 +4,9 @@
     sync::{Arc, Mutex},
 };
 
-<<<<<<< HEAD
 use bytes::BytesMut;
 use futures::AsyncWriteExt;
-=======
-use bytes::{BytesMut, Bytes};
 use flume::Sender;
-use futures::stream::{FuturesUnordered, StreamExt};
->>>>>>> 1cee70f4
 use log::*;
 use mqttbytes::v4;
 
@@ -109,23 +104,22 @@
     let remote_addr = conn.remote_addr();
     let (close_tx, close_rx) = flume::bounded(1);
     loop {
-<<<<<<< HEAD
-        let (tx, rx) = conn.accept().await?;
-        let mapper = mapper.clone();
-        let config = config.clone();
-        tokio::spawn(async move {
-            if let Err(e) = handle_new_stream(tx, rx, mapper, config, remote_addr).await {
-                error!("{}", e);
-            }
-        });
-=======
+        // let (tx, rx) = conn.accept().await?;
+        // let mapper = mapper.clone();
+        // let config = config.clone();
+        // tokio::spawn(async move {
+        //     if let Err(e) = handle_new_stream(tx, rx, mapper, config, remote_addr).await {
+        //         error!("{}", e);
+        //     }
+        // });
         tokio::select! {
             streams_result = conn.accept_stream() => {
                 let (tx, rx) = streams_result?;
                 let mapper = mapper.clone();
+                let config = config.clone();
                 let close_tx = close_tx.clone();
                 tokio::spawn(async move {
-                    if let Err(e) = handle_new_stream(tx, rx, mapper, remote_addr, close_tx).await {
+                    if let Err(e) = handle_new_stream(tx, rx, mapper, config, remote_addr, close_tx).await {
                         error!("{}", e);
                     }
                 });
@@ -136,7 +130,6 @@
                 return Ok(())
             }
         }
->>>>>>> 1cee70f4
     }
 }
 
