use std::{
    collections::HashMap,
    net::SocketAddr,
    sync::{Arc, RwLock},
};

use bytes::BytesMut;
use futures::{stream::FuturesUnordered, StreamExt};
use log::*;
use mqttbytes::v4;
use slab::Slab;

use crate::{Config, Connection, Error, QuicServer};

type DataTx = flume::Sender<v4::Publish>;
type DataRx = flume::Receiver<v4::Publish>;

type SubReqTx = flume::Sender<DataTx>;
type SubReqRx = flume::Receiver<DataTx>;
type Mapper = Arc<RwLock<HashMap<String, SubReqTx>>>;

<<<<<<< HEAD
pub async fn server(config: Arc<Config>, addr: &SocketAddr) -> Result<(), Error> {
=======
pub async fn server(addr: &SocketAddr, config: Arc<Config>) -> Result<(), Error> {
>>>>>>> 9b70e8a0
    let mut listener = QuicServer::new(config, addr)?;
    let mapper: Mapper = Arc::new(RwLock::new(HashMap::default()));

    loop {
        let conn = match listener.accept().await {
            Ok(conn) => conn,
            Err(Error::ConnectionBroken) => {
                log::warn!("conn broker {}", listener.local_addr());
                return Ok(())
            },
            e => e?,
        };
        let mapper = mapper.clone();

        info!("accepted conn from {}", conn.remote_addr());
        tokio::spawn(connection_handler(conn, mapper));
    }
}

async fn connection_handler(mut conn: Connection, mapper: Mapper) -> Result<(), Error> {
    let (mut tx, mut rx) = conn.accept().await?;
    let mut buf = BytesMut::new();

    rx.read(&mut buf).await?;
    loop {
        match v4::read(&mut buf, 1024 * 1024) {
            // TODO: check duplicate id
            Ok(v4::Packet::Connect(_)) => break,
            Ok(_) => continue,
            Err(mqttbytes::Error::InsufficientBytes(_)) => {
                rx.read(&mut buf).await?;
                continue;
            }
            Err(e) => return Err(Error::MQTT(e)),
        }
    }

    buf.clear();
    if let Err(e) = v4::ConnAck::new(v4::ConnectReturnCode::Success, false).write(&mut buf) {
        return Err(Error::MQTT(e));
    }
    let _write = tx.write_all(&buf).await?;

    buf.clear();
    loop {
        let (tx, rx) = conn.accept().await?;
        tokio::spawn(handle_new_stream(tx, rx, mapper.clone()));

        // tokio::select! {
        //     streams_result = conn.accept() => {
        //         let (tx, rx) = streams_result?;
        //         tokio::spawn(handle_new_stream(tx, rx, mapper.clone()));
        //     }
        // }
    }
}

async fn handle_new_stream(
    tx: quinn::SendStream,
    mut rx: quinn::RecvStream,
    mapper: Mapper,
) -> Result<(), Error> {
    let mut buf = BytesMut::new();

    rx.read(&mut buf).await?;
    loop {
        match v4::read(&mut buf, 1024 * 1024) {
            Ok(v4::Packet::Publish(v4::Publish { topic, .. })) => {
                // ignoring first publish's payload as there are no subscribers
                // TODO: handle case when subsribing to topic that is not in mapper
                let (sub_req_tx, sub_req_rx) = flume::bounded(1024);
                {
                    let mut map_writer = mapper.write().unwrap();
                    map_writer.insert(topic, sub_req_tx);
                }
                return handle_publish(rx, sub_req_rx, buf).await;
            }
            Ok(v4::Packet::Subscribe(v4::Subscribe { filters, .. })) => {
                // only handling a single subsribe for now, as client only sends 1 subscribe at a
                // time
                //
                // TODO: handle multiple subs
                let filter = match filters.get(0) {
                    Some(filter) => filter,
                    None => return Ok(()),
                };
                let (data_tx, data_rx) = flume::bounded(1024);
                {
                    let map_reader = mapper.read().unwrap();
                    // TODO: handle case when subsribing to topic that is not in mapper
                    let sub_req_tx = map_reader.get(&filter.path).unwrap();
                    // waiting blockingly as we are not allowed to await when holding a lock
                    sub_req_tx.send(data_tx)?;
                }
                return handle_subscribe(tx, rx, data_rx).await;
            }
            Ok(_) => continue,
            Err(mqttbytes::Error::InsufficientBytes(_)) => {
                rx.read(&mut buf).await?;
                continue;
            }
            Err(e) => return Err(Error::MQTT(e)),
        }
    }
}

async fn handle_publish(
    mut rx: quinn::RecvStream,
    sub_req_rx: SubReqRx,
    mut buf: BytesMut,
) -> Result<(), Error> {
    let mut subscribers: Slab<Arc<DataTx>> = Slab::with_capacity(1024);
    let mut send_queue = FuturesUnordered::new();
    let mut send_queue_empty = true;

    loop {
        tokio::select! {
            read = rx.read(&mut buf) => {
                let _len = match read? {
                    Some(len) => len,
                    None => break,
                };

                let publish = match v4::read(&mut buf, 1024 * 1024) {
                    Ok(v4::Packet::Publish(publish)) => publish,
                    Ok(_) | Err(mqttbytes::Error::InsufficientBytes(_)) => continue,
                    Err(e) => return Err(Error::MQTT(e)),
                };

                for (slab_id, subsriber) in subscribers.iter() {
                    let subsriber = subsriber.clone();
                    let publish = publish.clone();
                    send_queue.push(async move {
                        match subsriber.send_async(publish).await {
                            Ok(_) => None,
                            Err(e) => Some((slab_id, e)),
                        }
                    });
                }
            }

            sub_req = sub_req_rx.recv_async() => {
                // if cannot be recved then mapper has been droped, exit normally
                let data_tx = match sub_req {
                    Ok(v) => v,
                    Err(_) => break,
                };
                subscribers.insert(Arc::new(data_tx));
            }

            send_opt = send_queue.next(), if !send_queue_empty => {
                match send_opt {
                    Some(Some((slab_id, _e))) => {
                        subscribers.remove(slab_id);
                    },
                    Some(None) => {}
                    None => send_queue_empty = false,
                }
            }
        }
    }

    Ok(())
}

async fn handle_subscribe(
    mut tx: quinn::SendStream,
    mut rx: quinn::RecvStream,
    data_rx: DataRx,
) -> Result<(), Error> {
    let mut buf = BytesMut::new();
    let suback = v4::SubAck::new(0, vec![v4::SubscribeReasonCode::Success(mqttbytes::QoS::AtMostOnce)]);

    loop {
        tokio::select! {
            data_res = data_rx.recv_async() => {
                let data = data_res?;
                // TODO: use try_recv in loop for buffering
                if let Err(e) = data.write(&mut buf) {
                    return Err(Error::MQTT(e));
                };
                tx.write_all(&buf).await?;
            }
            res = rx.read(&mut buf) => {
                res?;
                match v4::read(&mut buf, 1024 * 1024) {
                    Ok(v4::Packet::Unsubscribe(_)) => {
                        if let Err(e) = suback.write(&mut buf) {
                            return Err(Error::MQTT(e));
                        };
                        tx.write_all(&buf).await?;
                        break
                    },
                    Ok(_) | Err(mqttbytes::Error::InsufficientBytes(_)) => continue,
                    Err(e) => return Err(Error::MQTT(e)),
                };
            }
        }
    }

    Ok(())
}<|MERGE_RESOLUTION|>--- conflicted
+++ resolved
@@ -19,11 +19,7 @@
 type SubReqRx = flume::Receiver<DataTx>;
 type Mapper = Arc<RwLock<HashMap<String, SubReqTx>>>;
 
-<<<<<<< HEAD
-pub async fn server(config: Arc<Config>, addr: &SocketAddr) -> Result<(), Error> {
-=======
 pub async fn server(addr: &SocketAddr, config: Arc<Config>) -> Result<(), Error> {
->>>>>>> 9b70e8a0
     let mut listener = QuicServer::new(config, addr)?;
     let mapper: Mapper = Arc::new(RwLock::new(HashMap::default()));
 
